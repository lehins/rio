--- conflicted
+++ resolved
@@ -4,12 +4,9 @@
 
 * Relax a bunch of `RIO.File` functions from `MonadUnliftIO` to `MonadIO`
 * Custom `Monoid` instance for `Utf8Builder` that matches semantics of the derived one, but doesn't break list fusion
-<<<<<<< HEAD
 * Re-export `Data.Ord.Down` from `RIO.Prelude`
-=======
 * Addition of `RIO.NonEmpty` module
 * Addition of `RIO.NonEmpty.Partial` module
->>>>>>> 11bdd813
 
 ## 0.1.9.2
 
